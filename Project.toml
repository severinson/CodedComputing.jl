name = "CodedComputing"
uuid = "fe97a429-95ef-4217-8b60-c146bfee6ddd"
authors = ["Albin Severinson <albin@severinson.org> and contributors"]
version = "0.1.0"

[deps]
ArgParse = "c7e460c6-2fb9-53a9-8c5b-16f535851c63"
CSV = "336ed68f-0bac-5ca0-87d4-7b16caf5d00b"
DataFrames = "a93c6f00-e57d-5684-b7b6-d8193f3e46c0"
HDF5 = "f67ccb44-e63f-5c2f-98bd-6dc0ccc4ba2f"
LinearAlgebra = "37e2e46d-f89d-539d-b4ee-838fcccc9c8e"
MPI = "da04e1cc-30fd-572f-bb4f-1f8673147195"
MPIStragglers = "71dbed6d-20b0-48c6-bb22-c3e423edce76"
PyPlot = "d330b81b-6aea-500a-939a-2ce795aea3ee"

[compat]
ArgParse = "1.1"
CSV = "0.8"
DataFrames = "0.21"
<<<<<<< HEAD
MPI = "0.16"
=======
HDF5 = "0.14"
>>>>>>> 1e9d9f92
PyPlot = "2.9"
julia = "1"

[extras]
Test = "8dfed614-e22c-5e08-85e1-65c5234f0b40"

[targets]
test = ["Test"]<|MERGE_RESOLUTION|>--- conflicted
+++ resolved
@@ -17,11 +17,8 @@
 ArgParse = "1.1"
 CSV = "0.8"
 DataFrames = "0.21"
-<<<<<<< HEAD
 MPI = "0.16"
-=======
 HDF5 = "0.14"
->>>>>>> 1e9d9f92
 PyPlot = "2.9"
 julia = "1"
 
