--- conflicted
+++ resolved
@@ -9,12 +9,9 @@
 PyPlot = "d330b81b-6aea-500a-939a-2ce795aea3ee"
 
 [compat]
-<<<<<<< HEAD
 DataFrames = "0.22"
-=======
 CSV = "0.8"
 PyPlot = "2.9"
->>>>>>> 6cbbbf33
 julia = "1"
 
 [extras]
