--- conflicted
+++ resolved
@@ -9,11 +9,8 @@
 PyPlot = "d330b81b-6aea-500a-939a-2ce795aea3ee"
 
 [compat]
-<<<<<<< HEAD
 CSV = "0.8"
-=======
 PyPlot = "2.9"
->>>>>>> af14ee6e
 julia = "1"
 
 [extras]
